import logging
import re
from typing import TYPE_CHECKING, Any

if TYPE_CHECKING:
    from app.services.media.user_details import MediaUserDetails

import requests
import structlog
from sqlalchemy import or_

from app.extensions import db
from app.models import Invitation, Library, User
from app.services.invites import is_invite_valid

from .client_base import RestApiMixin, register_media_client

EMAIL_RE = re.compile(r"^[A-Za-z0-9._%+-]+@[A-Za-z0-9.-]+\.[A-Za-z]{2,7}$")


@register_media_client("komga")
class KomgaClient(RestApiMixin):
    """Wrapper around the Komga REST API using credentials from Settings."""

    def __init__(self, *args, **kwargs):
        kwargs.setdefault("url_key", "server_url")
        kwargs.setdefault("token_key", "api_key")
        super().__init__(*args, **kwargs)

    def _headers(self) -> dict[str, str]:
        headers = {"Accept": "application/json"}
        if self.token:
            headers["X-API-Key"] = self.token
        return headers

    def libraries(self) -> dict[str, str]:
        """Return mapping of library_id -> library_name."""
        try:
            response = self.get("/api/v1/libraries")
            libraries = response.json()
            return {lib["id"]: lib["name"] for lib in libraries}
        except Exception as e:
            logging.error(f"Failed to get Komga libraries: {e}")
            return {}

    def scan_libraries(
        self, url: str | None = None, token: str | None = None
    ) -> dict[str, str]:
        """Scan available libraries on this Komga server.

        Args:
            url: Optional server URL override
            token: Optional API token override

        Returns:
            dict: Library name -> library ID mapping
        """
        try:
            if url and token:
                headers = {"X-API-Key": token}
                response = requests.get(
                    f"{url.rstrip('/')}/api/v1/libraries", headers=headers, timeout=10
                )
                response.raise_for_status()
                libraries = response.json()
            else:
                response = self.get("/api/v1/libraries")
                libraries = response.json()

            return {lib["name"]: lib["id"] for lib in libraries}
        except Exception as exc:
            logging.warning("Komga: failed to scan libraries – %s", exc)
            return {}

    def create_user(
        self, username: str, password: str, email: str, allow_downloads: bool = False
    ) -> str:
        """Create a new Komga user and return the user ID.

        Args:
            username: Username for the new user (not used by Komga, only email)
            password: Password for the new user
            email: Email address for the new user
            allow_downloads: Whether to grant FILE_DOWNLOAD role

        Returns:
            str: The new user's ID
        """
        roles = ["USER"]
        if allow_downloads:
            roles.append("FILE_DOWNLOAD")

        payload = {"email": email, "password": password, "roles": roles}
        response = self.post("/api/v2/users", json=payload)
        return response.json()["id"]

    def update_user(self, user_id: str, updates: dict[str, Any]) -> dict[str, Any]:
        """Update a Komga user."""
        response = self.patch(f"/api/v2/users/{user_id}", json=updates)
        return response.json()

    def enable_user(self, user_id: str) -> bool:
        """Enable a user account on Komga.

        Args:
            user_id: The user's Komga ID

        Returns:
            bool: True if the user was successfully enabled, False otherwise
        """
        try:
            # Komga doesn't have a direct enable feature
            # Return False to indicate this operation is not supported
            structlog.get_logger().warning(
                "Komga does not support enabling users. They need to be given library access."
            )
            return False
        except Exception as e:
            structlog.get_logger().error(f"Failed to enable Komga user: {e}")
            return False

    def disable_user(self, user_id: str) -> bool:
        """Disable a user account on Komga.

        Args:
            user_id: The user's Komga ID

        Returns:
            bool: True if the user was successfully disabled, False otherwise
        """
        try:
            # Komga doesn't have a direct disable feature
            # We can remove all library access to effectively disable the user
            user_data = {"sharedLibrariesIds": []}
            response = self.patch(f"/api/v2/users/{user_id}", json=user_data)
            return response.status_code == 204 or response.status_code == 200
        except Exception as e:
            structlog.get_logger().error(f"Failed to disable Komga user: {e}")
            return False

    def delete_user(self, user_id: str) -> None:
        """Delete a Komga user."""
        self.delete(f"/api/v2/users/{user_id}")

    def get_user(self, user_id: str) -> dict[str, Any]:
        """Get user info in legacy format for backward compatibility."""
        details = self.get_user_details(user_id)
        return {
            "id": details.user_id,
            "email": details.email,
            "username": details.username,
            "roles": ["ADMIN"] if details.is_admin else ["USER"],
            "createdDate": details.created_at.isoformat() + "Z"
            if details.created_at
            else None,
            "lastActiveDate": details.last_active.isoformat() + "Z"
            if details.last_active
            else None,
        }

    def get_user_details(self, user_id: str) -> "MediaUserDetails":
        """Get detailed user information in standardized format."""
        from app.services.media.utils import (
            DateHelper,
            LibraryAccessHelper,
            StandardizedPermissions,
            create_standardized_user_details,
        )

        # Get raw user data from Komga API
        response = self.get(f"/api/v2/users/{user_id}")
        raw_user = response.json()

        # Extract permissions using utility
        roles = raw_user.get("roles", [])
        permissions = StandardizedPermissions.for_basic_server(
            "komga",
            is_admin="ADMIN" in roles,
            allow_downloads="FILE_DOWNLOAD" in roles,
        )

        # Handle library access - always return actual library names

        if raw_user.get("sharedAllLibraries", False):
            # User has access to all libraries - fetch all library IDs from server
            all_libraries = self.libraries()  # Returns {id: name} mapping
            shared_library_ids = list(all_libraries.keys())
        else:
            # User has restricted library access
            shared_library_ids = raw_user.get("sharedLibrariesIds", [])

        # Always create restricted access with the actual library IDs
        server_id: int = getattr(self, "server_id", 0)
        library_access = (
<<<<<<< HEAD
            LibraryAccessHelper.create_restricted_access(
                shared_library_ids,
                self.server_id,  # type: ignore[attr-defined]
            )
=======
            LibraryAccessHelper.create_restricted_access(shared_library_ids, server_id)
>>>>>>> 40475100
            if shared_library_ids
            else []
        )

        # Parse dates
        created_at = DateHelper.parse_iso_date(raw_user.get("createdDate"))
        last_active = DateHelper.parse_iso_date(raw_user.get("lastActiveDate"))

        return create_standardized_user_details(
            user_id=user_id,
            username=raw_user.get("email", "Unknown"),  # Komga uses email as username
            email=raw_user.get("email"),
            permissions=permissions,
            library_access=library_access,
            raw_policies=raw_user,
            created_at=created_at,
            last_active=last_active,
            is_enabled=True,  # Komga doesn't have a disabled state in API
        )

    def list_users(self) -> list[User]:
        """Sync users from Komga into the local DB and return the list of User records."""
        try:
            response = self.get("/api/v2/users")
            komga_users = {u["id"]: u for u in response.json()}

            for komga_user in komga_users.values():
                existing = User.query.filter_by(token=komga_user["id"]).first()
                if not existing:
                    new_user = User(
                        token=komga_user["id"],
                        username=komga_user["email"],
                        email=komga_user["email"],
                        code="empty",
                        server_id=getattr(self, "server_id", None),
                    )
                    db.session.add(new_user)
            db.session.commit()

            to_check = User.query.filter(
                User.server_id == getattr(self, "server_id", None)
            ).all()
            for db_user in to_check:
                if db_user.token not in komga_users:
                    db.session.delete(db_user)
            db.session.commit()

            # Get users with default policy information
            users = User.query.filter(
                User.server_id == getattr(self, "server_id", None)
            ).all()

            # Add policy attributes including library access from Komga
            for user in users:
                # Get the full user data from Komga to extract library info
                komga_user_data = komga_users.get(user.token, {})
                roles = komga_user_data.get("roles", [])

                # Check for FILE_DOWNLOAD role to determine download permission
                allow_downloads = "FILE_DOWNLOAD" in roles

                # Store both server-specific and standardized keys in policies dict
                komga_policies = {
                    # Server-specific data (Komga user info)
                    "enabled": True,  # Komga users are enabled by default
                    "sharedAllLibraries": komga_user_data.get(
                        "sharedAllLibraries", False
                    ),
                    "sharedLibrariesIds": komga_user_data.get("sharedLibrariesIds", []),
                    "roles": roles,
                    # Standardized permission keys for UI display
                    "allow_downloads": allow_downloads,
                    "allow_live_tv": False,  # Komga doesn't have Live TV
                    "allow_sync": True,  # Default to True for reading apps
                }
                user.set_raw_policies(komga_policies)

                # Update standardized User model columns
                user.allow_downloads = allow_downloads
                user.allow_live_tv = False  # Komga doesn't have Live TV
                user.is_admin = "ADMIN" in roles

            # Single commit for all metadata updates
            try:
                db.session.commit()
            except Exception as e:
                logging.error("Komga: failed to update user metadata – %s", e)
                db.session.rollback()
                return []

            # Cache detailed metadata for all users (including library access)
            self._cache_user_metadata_from_bulk_response(users, komga_users)

            # Commit the standardized metadata updates
            try:
                db.session.commit()
            except Exception as e:
                logging.error(
                    f"Komga: failed to commit standardized metadata updates: {e}"
                )
                db.session.rollback()

            return users
        except Exception as e:
            logging.error(f"Failed to list Komga users: {e}")
            return []

    def _cache_user_metadata_from_bulk_response(
        self, users: list[User], komga_users: dict
    ) -> None:
        """Cache user metadata from bulk API response without individual API calls.

        Args:
            users: List of User objects to cache metadata for
            komga_users: Dictionary of raw user data from bulk /api/v2/users response
        """
        if not users or not komga_users:
            return

        from app.services.media.utils import (
            DateHelper,
            LibraryAccessHelper,
            StandardizedPermissions,
            create_standardized_user_details,
        )

        cached_count = 0
        for user in users:
            try:
                # Get the raw user data from bulk response
                raw_user = komga_users.get(user.token)
                if not raw_user:
                    continue

                roles = raw_user.get("roles", [])

                # Extract standardized permissions
                permissions = StandardizedPermissions.for_basic_server(
                    "komga",
                    is_admin="ADMIN" in roles,
                    allow_downloads="FILE_DOWNLOAD" in roles,
                )

                # Handle library access - always return actual library names
                if raw_user.get("sharedAllLibraries", False):
                    # User has access to all libraries - fetch all library IDs from server
                    all_libraries = self.libraries()  # Returns {id: name} mapping
                    shared_library_ids = list(all_libraries.keys())
                else:
                    # User has restricted library access
                    shared_library_ids = raw_user.get("sharedLibrariesIds", [])

                # Always create restricted access with the actual library IDs
                server_id: int = getattr(self, "server_id", 0)
                library_access = (
                    LibraryAccessHelper.create_restricted_access(
<<<<<<< HEAD
                        shared_library_ids,
                        self.server_id,  # type: ignore[attr-defined]
=======
                        shared_library_ids, server_id
>>>>>>> 40475100
                    )
                    if shared_library_ids
                    else []
                )

                # Parse dates
                created_at = DateHelper.parse_iso_date(raw_user.get("createdDate"))
                last_active = DateHelper.parse_iso_date(raw_user.get("lastActiveDate"))

                # Create standardized user details
                details = create_standardized_user_details(
                    user_id=user.token,
                    username=raw_user.get("email", "Unknown"),
                    email=raw_user.get("email"),
                    permissions=permissions,
                    library_access=library_access,
                    raw_policies=raw_user,
                    created_at=created_at,
                    last_active=last_active,
                    is_enabled=True,  # Komga doesn't have a disabled state
                )

                # Update the standardized metadata columns in the User record
                user.update_standardized_metadata(details)
                cached_count += 1

            except Exception as e:
                logging.warning(
                    f"Failed to cache metadata for Komga user {user.token}: {e}"
                )
                continue

        if cached_count > 0:
            logging.info(f"Cached metadata for {cached_count} Komga users")

    def _set_library_access(self, user_id: str, library_ids: list[str]) -> None:
        """Set library access for a user."""
        if not library_ids:
            return

        try:
            # Use v2 API to set library access via user update
            updates = {"sharedLibraries": {"all": False, "libraryIds": library_ids}}
            self.patch(f"/api/v2/users/{user_id}", json=updates)
        except Exception as e:
            logging.warning(f"Failed to set library access for user {user_id}: {e}")

    def _do_join(
        self, username: str, password: str, confirm: str, email: str, code: str
    ) -> tuple[bool, str]:
        """Handle public sign-up via invite for Komga servers."""
        if not EMAIL_RE.fullmatch(email):
            return False, "Invalid e-mail address."
        if not 8 <= len(password) <= 128:
            return False, "Password must be 8–128 characters."
        if password != confirm:
            return False, "Passwords do not match."

        ok, msg = is_invite_valid(code)
        if not ok:
            return False, msg

        existing = User.query.filter(
            or_(User.username == username, User.email == email),
            User.server_id == getattr(self, "server_id", None),
        ).first()
        if existing:
            return False, "User or e-mail already exists."

        try:
            inv = Invitation.query.filter_by(code=code).first()
            current_server_id = getattr(self, "server_id", None)

            # Get download permission from invitation, or fall back to server default
            if inv and inv.allow_downloads is not None:
                allow_downloads = inv.allow_downloads
            else:
                # Use server's default download policy
                from app.models import MediaServer

                server = (
                    MediaServer.query.get(current_server_id)
                    if current_server_id
                    else None
                )
                allow_downloads = server.allow_downloads if server else False

            user_id = self.create_user(
                username, password, email, allow_downloads=allow_downloads
            )

            if inv and inv.libraries:
                library_ids = [
                    lib.external_id
                    for lib in inv.libraries
                    if lib.server_id == current_server_id
                ]
            else:
                library_ids = [
                    lib.external_id
                    for lib in Library.query.filter_by(
                        enabled=True, server_id=current_server_id
                    ).all()
                ]

            self._set_library_access(user_id, library_ids)

            from app.services.expiry import calculate_user_expiry

            expires = calculate_user_expiry(inv, current_server_id) if inv else None

            self._create_user_with_identity_linking(
                {
                    "username": username,
                    "email": email,
                    "token": user_id,
                    "code": code,
                    "expires": expires,
                    "server_id": current_server_id,
                }
            )
            db.session.commit()

            return True, ""

        except Exception:
            logging.error("Komga join error", exc_info=True)
            db.session.rollback()
            return False, "An unexpected error occurred."

    def now_playing(self) -> list[dict[str, Any]]:
        """Return a list of currently playing sessions from Komga.

        Note: Komga is a comic/manga server and doesn't provide session
        tracking or "now playing" functionality like media streaming servers.
        This method always returns an empty list.

        Returns:
            list: Always returns an empty list since Komga doesn't track active sessions.
        """
        logging.debug(
            "Komga: No session tracking available - Komga doesn't provide now-playing functionality"
        )
        return []

    def statistics(self) -> dict[str, Any]:
        """Return essential Komga server statistics for the dashboard.

        Only collects data actually used by the UI:
        - Server version for health card
        - Active sessions count for health card (always 0 for Komga)
        - Transcoding sessions count for health card (always 0 for Komga)
        - Total users count for health card

        Returns:
            dict: Server statistics with minimal API calls
        """
        try:
            stats = {
                "library_stats": {},
                "user_stats": {},
                "server_stats": {},
                "content_stats": {},
            }

            # User statistics - only what's displayed in UI
            try:
                users_response = self.get("/api/v2/users").json()
                stats["user_stats"] = {
                    "total_users": len(users_response),
                    "active_sessions": 0,  # Komga doesn't have active sessions concept
                }
            except Exception as e:
                logging.error(f"Failed to get Komga user stats: {e}")
                stats["user_stats"] = {"total_users": 0, "active_sessions": 0}

            # Server statistics - only version
            try:
                actuator_response = self.get("/api/v1/actuator/info").json()
                stats["server_stats"] = {
                    "version": actuator_response.get("build", {}).get(
                        "version", "Unknown"
                    ),
                    "transcoding_sessions": 0,  # Komga doesn't transcode
                }
            except Exception as e:
                logging.error(f"Failed to get Komga server stats: {e}")
                stats["server_stats"] = {}

            return stats

        except Exception as e:
            logging.error(f"Failed to get Komga statistics: {e}")
            return {
                "library_stats": {},
                "user_stats": {},
                "server_stats": {},
                "content_stats": {},
                "error": str(e),
            }

    def get_user_count(self) -> int:
        """Get lightweight user count from database without triggering sync."""
        try:
            from app.models import MediaServer, User

            if hasattr(self, "server_id") and self.server_id:
                count = User.query.filter_by(server_id=self.server_id).count()
            else:
                # Fallback for legacy settings: find MediaServer for this server type
                servers = MediaServer.query.filter_by(server_type="komga").all()
                if servers:
                    server_ids = [s.id for s in servers]
                    count = User.query.filter(User.server_id.in_(server_ids)).count()
                else:
                    # Ultimate fallback: API call
                    try:
                        users = self.get("/api/v2/users").json()
                        count = len(users) if isinstance(users, list) else 0
                    except Exception as api_error:
                        logging.warning(f"Komga API fallback failed: {api_error}")
                        count = 0
            return count
        except Exception as e:
            logging.error(f"Failed to get Komga user count from database: {e}")
            return 0

    def get_server_info(self) -> dict:
        """Get lightweight server information without triggering user sync."""
        try:
            try:
                actuator_response = self.get("/actuator/info").json()
                version = actuator_response.get("build", {}).get("version", "Unknown")
            except Exception as e:
                logging.warning(f"Failed to get Komga server info: {e}")
                version = "Unknown"

            return {
                "version": version,
                "transcoding_sessions": 0,  # Komga doesn't transcode
                "active_sessions": 0,  # Would need to implement session tracking
            }
        except Exception as e:
            logging.error(f"Failed to get Komga server info: {e}")
            return {
                "version": "Unknown",
                "transcoding_sessions": 0,
                "active_sessions": 0,
            }

    def get_readonly_statistics(self) -> dict:
        """Get lightweight statistics without triggering user synchronization."""
        try:
            user_count = self.get_user_count()
            server_info = self.get_server_info()

            return {
                "user_stats": {
                    "total_users": user_count,
                    "active_sessions": server_info.get("active_sessions", 0),
                },
                "server_stats": {
                    "version": server_info.get("version", "Unknown"),
                    "transcoding_sessions": server_info.get("transcoding_sessions", 0),
                },
                "library_stats": {},
                "content_stats": {},
            }
        except Exception as e:
            logging.error(f"Failed to get Komga readonly statistics: {e}")
            return {
                "user_stats": {"total_users": 0, "active_sessions": 0},
                "server_stats": {"version": "Unknown", "transcoding_sessions": 0},
                "library_stats": {},
                "content_stats": {},
                "error": str(e),
            }

    def get_recent_items(self, limit: int = 6) -> list[dict[str, str]]:
        """Get recently added books from Komga for the wizard widget.

        Args:
            limit: Maximum number of items to return

        Returns:
            list: List of dicts with 'title' and 'thumb' keys
        """
        try:
            # Get latest books from Komga API
            response = self.get(f"/api/v1/books/latest?size={limit}")
            books = response.json().get("content", [])

            items = []
            for book in books:
                # Get book ID for thumbnail
                book_id = book.get("id")

                if book_id:
                    # Construct thumbnail URL with authentication
                    thumb_url = (
                        f"{self.url.rstrip('/')}/api/v1/books/{book_id}/thumbnail"
                    )

                    # Generate secure proxy URL with opaque token
                    thumb_url = self.generate_image_proxy_url(thumb_url)

                    items.append(
                        {
                            "title": book.get("metadata", {}).get("title")
                            or book.get("name", "Unknown"),
                            "thumb": thumb_url,
                        }
                    )

            return items

        except Exception as e:
            logging.warning(f"Failed to get recent items from Komga: {e}")
            return []<|MERGE_RESOLUTION|>--- conflicted
+++ resolved
@@ -192,14 +192,7 @@
         # Always create restricted access with the actual library IDs
         server_id: int = getattr(self, "server_id", 0)
         library_access = (
-<<<<<<< HEAD
-            LibraryAccessHelper.create_restricted_access(
-                shared_library_ids,
-                self.server_id,  # type: ignore[attr-defined]
-            )
-=======
             LibraryAccessHelper.create_restricted_access(shared_library_ids, server_id)
->>>>>>> 40475100
             if shared_library_ids
             else []
         )
@@ -356,12 +349,7 @@
                 server_id: int = getattr(self, "server_id", 0)
                 library_access = (
                     LibraryAccessHelper.create_restricted_access(
-<<<<<<< HEAD
-                        shared_library_ids,
-                        self.server_id,  # type: ignore[attr-defined]
-=======
                         shared_library_ids, server_id
->>>>>>> 40475100
                     )
                     if shared_library_ids
                     else []
