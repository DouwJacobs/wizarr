--- conflicted
+++ resolved
@@ -7,56 +7,49 @@
 msgstr ""
 "Project-Id-Version: PROJECT VERSION\n"
 "Report-Msgid-Bugs-To: EMAIL@ADDRESS\n"
-<<<<<<< HEAD
-"POT-Creation-Date: 2023-02-27 18:41+0000\n"
-"PO-Revision-Date: 2023-02-26 17:02+0000\n"
-"Last-Translator: thu3n <elias.thuen@gmail.com>\n"
-=======
 "POT-Creation-Date: 2023-02-24 17:39+0000\n"
 "PO-Revision-Date: 2023-02-27 18:42+0000\n"
 "Last-Translator: Luna Jernberg <droidbittin@gmail.com>\n"
 "Language-Team: Swedish <https://hosted.weblate.org/projects/wizarr/app/sv/>\n"
->>>>>>> a34c7e5d
 "Language: sv\n"
-"Language-Team: Swedish "
-"<https://hosted.weblate.org/projects/wizarr/app/sv/>\n"
-"Plural-Forms: nplurals=2; plural=n != 1;\n"
 "MIME-Version: 1.0\n"
 "Content-Type: text/plain; charset=utf-8\n"
 "Content-Transfer-Encoding: 8bit\n"
+"Plural-Forms: nplurals=2; plural=n != 1;\n"
+"X-Generator: Weblate 4.16-dev\n"
 "Generated-By: Babel 2.11.0\n"
 
-#: app/admin.py:141
+#: app/admin.py:126
 msgid "Passwords do not match."
 msgstr "Lösenorden matchar inte."
 
-#: app/admin.py:144
+#: app/admin.py:129
 msgid "Username must be between 3 and 15 characters."
 msgstr "Användarnamnet måste vara mellan 3 och 15 tecken."
 
-#: app/admin.py:147
+#: app/admin.py:132
 msgid "Password must be between 3 and 40 characters."
 msgstr "Lösenordet måste vara mellan 3 och 40 tecken."
 
-#: app/admin.py:172
+#: app/admin.py:163
 msgid "You must select at least one library."
 msgstr "Du måste välja minst ett bibliotek."
 
-#: app/admin.py:242
+#: app/admin.py:247
 msgid "It is likely that your token does not work."
 msgstr "Det verkar som att ditt Plex-token inte fungerar."
 
-#: app/admin.py:244
+#: app/admin.py:249
 msgid "Unable to connect to your Plex server. See Logs for more information."
 msgstr "Kan inte ansluta till din Plex-server. Se loggarna för mer information."
 
-#: app/admin.py:253
+#: app/admin.py:259
 msgid "Unable to connect to your Jellyfin server."
 msgstr ""
 "Det gick inte att ansluta till din Plex-server. Se loggarna för mer "
 "information."
 
-#: app/admin.py:334 app/admin.py:338
+#: app/admin.py:319 app/admin.py:323
 msgid "Invalid Username or Password"
 msgstr "Felaktigt användarnamn eller lösenord"
 
@@ -102,7 +95,7 @@
 msgid "Sign in"
 msgstr "Logga in"
 
-#: app/templates/register_admin.html:18
+#: app/templates/register_admin.html:18 app/templates/verify-server.html:18
 msgid "Setup Wizarr"
 msgstr "Konfigurera Wizarr"
 
@@ -113,85 +106,6 @@
 #: app/templates/register_admin.html:42 app/templates/welcome-jellyfin.html:70
 msgid "Create an account"
 msgstr "Skapa ett konto"
-
-#: app/templates/settings.html:7
-#, fuzzy
-msgid "Server Settings"
-msgstr "Ändra serverinställningar"
-
-#: app/templates/admin/settings.html:12 app/templates/settings.html:12
-#, fuzzy
-msgid ""
-"Server Display\n"
-"                Name"
-msgstr ""
-"Gå med i vår Discord\n"
-"                Server!"
-
-#: app/templates/settings.html:19
-#, fuzzy
-msgid "Server"
-msgstr "Aldrig"
-
-#: app/templates/admin/settings.html:19 app/templates/settings.html:29
-msgid "Server URL"
-msgstr ""
-
-#: app/templates/admin/settings.html:26 app/templates/settings.html:36
-#, fuzzy
-msgid ""
-"Server\n"
-"                Token / API Key"
-msgstr ""
-"Gå med i vår Discord\n"
-"                Server!"
-
-#: app/templates/admin/settings.html:36 app/templates/settings.html:46
-#, fuzzy
-msgid ""
-"Server\n"
-"                Libraries"
-msgstr ""
-"Gå med i vår Discord\n"
-"                Server!"
-
-#: app/templates/admin/invite.html:106 app/templates/admin/settings.html:39
-#: app/templates/settings.html:49
-msgid "Scan For Libraries"
-msgstr "Skanna för bibliotek"
-
-#: app/templates/admin/settings.html:46 app/templates/settings.html:56
-#, fuzzy
-msgid ""
-"Request\n"
-"                instance (Ombi, Overseerr...)"
-msgstr "Föfrågningssida (Ombi, Overseerr...)"
-
-#: app/templates/admin/settings.html:54 app/templates/settings.html:64
-msgid "Ombi API Key (Only used for user import currently.)"
-msgstr ""
-
-#: app/templates/admin/settings.html:61 app/templates/settings.html:71
-#, fuzzy
-msgid ""
-"Discord\n"
-"                Server ID"
-msgstr ""
-"Gå med i vår Discord\n"
-"                Server!"
-
-#: app/templates/admin/settings.html:68 app/templates/settings.html:78
-#, fuzzy
-msgid ""
-"Custom\n"
-"                HTML"
-msgstr ""
-"Gå med i vår Discord\n"
-"                Server!"
-
-#: app/templates/admin/settings.html:76 app/templates/settings.html:86
-msgid "Save"
-msgstr ""
 
 #: app/templates/user-plex-login.html:12 app/templates/welcome-jellyfin.html:12
 #, python-format
@@ -202,7 +116,6 @@
 msgid "Join the Plex Server"
 msgstr "Ta del av Plex-servern"
 
-#: app/templates/tables/global-users.html:19
 #: app/templates/tables/invite_table.html:4
 #: app/templates/user-plex-login.html:27 app/templates/user-plex-login.html:38
 msgid "Invite Code"
@@ -219,6 +132,59 @@
 #: app/templates/users.html:5
 msgid "Invite User"
 msgstr "Bjud in användare"
+
+#: app/templates/verify-server.html:23
+msgid ""
+"Server Display\n"
+"              Name"
+msgstr ""
+"Server \n"
+"             visningsnamn"
+
+#: app/templates/verify-server.html:30
+msgid ""
+"Server\n"
+"              URL"
+msgstr ""
+"Server\n"
+"             URL"
+
+#: app/templates/verify-server.html:38
+msgid ""
+"Server\n"
+"              Token / API Key"
+msgstr ""
+"Server\n"
+"              Token / API Nyckel"
+
+#: app/templates/verify-server.html:46
+msgid "Server Libraries"
+msgstr "Server bibliotek"
+
+#: app/templates/admin/invite.html:106 app/templates/admin/settings.html:39
+#: app/templates/verify-server.html:48
+msgid "Scan For Libraries"
+msgstr "Skanna för bibliotek"
+
+#: app/templates/verify-server.html:54
+msgid ""
+"Request\n"
+"              instance (Ombi, Overseerr...)"
+msgstr ""
+"Förfrågningssida \n"
+"              (Ombi, Overseerr...)"
+
+#: app/templates/verify-server.html:61
+msgid ""
+"Discord\n"
+"              Server ID"
+msgstr ""
+"Gå med i vår Discord\n"
+"                Server!"
+
+#: app/templates/verify-server.html:69
+msgid "Verify and Confirm"
+msgstr "Verifiera och bekräfta"
 
 #: app/templates/welcome-jellyfin.html:20
 msgid "Set up Account"
@@ -286,7 +252,7 @@
 msgid "1 month"
 msgstr "1 månad"
 
-#: app/templates/admin/invite.html:57 app/templates/tables/invite_table.html:43
+#: app/templates/admin/invite.html:57 app/templates/tables/invite_table.html:41
 msgid "Never"
 msgstr "Aldrig"
 
@@ -338,6 +304,10 @@
 msgstr "Skapandet av en inbjudan lyckades!"
 
 #: app/templates/admin/invite.html:127
+msgid "Great!"
+msgstr "Bra!"
+
+#: app/templates/admin/invite.html:127
 msgid "Link has been copied to clipboard!"
 msgstr "Länken har kopierats till urklipp!"
 
@@ -353,15 +323,6 @@
 msgid "Change Server Settings"
 msgstr "Ändra serverinställningar"
 
-<<<<<<< HEAD
-#: app/templates/admin/user.html:44
-msgid "User Configuration"
-msgstr ""
-
-#: app/templates/admin/user.html:90
-msgid "User Policy"
-msgstr ""
-=======
 #: app/templates/admin/settings.html:12
 msgid ""
 "Server Display\n"
@@ -418,7 +379,6 @@
 #: app/templates/admin/settings.html:69
 msgid "Save"
 msgstr "Spara"
->>>>>>> a34c7e5d
 
 #: app/templates/error/401.html:20
 msgid "Permission denied."
@@ -444,31 +404,20 @@
 msgid " Something has gone wrong. Please try again later."
 msgstr " Något har gått fel. Vänligen försök igen senare."
 
-#: app/templates/tables/global-users.html:13
-#, fuzzy
-msgid "Name"
-msgstr "Användarnamn"
-
-#: app/templates/tables/global-users.html:16
+#: app/templates/tables/invite_table.html:5
+msgid "Used"
+msgstr "Förbrukad"
+
+#: app/templates/tables/invite_table.html:6
+msgid "Created"
+msgstr "Skapad"
+
 #: app/templates/tables/invite_table.html:7
 #: app/templates/tables/jellyfin_user_table.html:7
 #: app/templates/tables/user_table.html:8
 msgid "Expires"
 msgstr "Löper ut"
 
-#: app/templates/tables/global-users.html:22
-#, fuzzy
-msgid "Actions"
-msgstr "Inbjudan"
-
-#: app/templates/tables/invite_table.html:5
-msgid "Used"
-msgstr "Förbrukad"
-
-#: app/templates/tables/invite_table.html:6
-msgid "Created"
-msgstr "Skapad"
-
 #: app/templates/tables/invite_table.html:8
 msgid "Unlimited"
 msgstr "Obegränsad"
@@ -485,7 +434,7 @@
 msgid "Expired"
 msgstr "Löpt ut"
 
-#: app/templates/tables/invite_table.html:68
+#: app/templates/tables/invite_table.html:66
 msgid "Default"
 msgstr "Standard"
 
@@ -714,9 +663,7 @@
 #~ msgid ""
 #~ "Request\n"
 #~ "              instance (Ombi, Overseerr...)"
-#~ msgstr ""
-#~ "Förfrågningssida \n"
-#~ "              (Ombi, Overseerr...)"
+#~ msgstr "Föfrågningssida (Ombi, Overseerr...)"
 
 #~ msgid "Server Settings"
 #~ msgstr "Serverinställningar"
@@ -1076,11 +1023,10 @@
 #~ msgid ""
 #~ "Environment Variables are being\n"
 #~ "                    deprecated and replaced by"
-#~ " a secure sign-up. Please visit \n\n"
+#~ " a secure sign-up. Please visit \n"
 #~ msgstr ""
 #~ "Miljövariabler fasas ut och ersätts av"
-#~ " en säker registrering. Vänligen besök"
-#~ " \n"
+#~ " en säker registrering. Vänligen besök \n"
 
 #~ msgid ""
 #~ "/settings.\n"
@@ -1098,41 +1044,4 @@
 #~ msgstr ""
 
 #~ msgid "Plex Requests"
-#~ msgstr "Plex förfrågningar"
-
-#~ msgid ""
-#~ "Server Display\n"
-#~ "              Name"
-#~ msgstr ""
-#~ "Server \n"
-#~ "             visningsnamn"
-
-#~ msgid ""
-#~ "Server\n"
-#~ "              URL"
-#~ msgstr ""
-#~ "Server\n"
-#~ "             URL"
-
-#~ msgid ""
-#~ "Server\n"
-#~ "              Token / API Key"
-#~ msgstr ""
-#~ "Server\n"
-#~ "              Token / API Nyckel"
-
-#~ msgid "Server Libraries"
-#~ msgstr "Server bibliotek"
-
-#~ msgid ""
-#~ "Discord\n"
-#~ "              Server ID"
-#~ msgstr ""
-#~ "Gå med i vår Discord\n"
-#~ "                Server!"
-
-#~ msgid "Verify and Confirm"
-#~ msgstr "Verifiera och bekräfta"
-
-#~ msgid "Great!"
-#~ msgstr "Bra!"
+#~ msgstr "Plex förfrågningar"