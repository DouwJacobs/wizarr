--- conflicted
+++ resolved
@@ -45,12 +45,8 @@
             - name: Checkout
               uses: actions/checkout@v4
               with:
-<<<<<<< HEAD
-                  ref: ${{ github.event.workflow_run.head_branch }}
-=======
                   fetch-depth: 0
                   persist-credentials: false
->>>>>>> f828a8b4
 
             # Use NPM and Node.js to install dependencies
             - name: Use Node.js 18.18.2
@@ -129,17 +125,8 @@
             - name: Checkout
               uses: actions/checkout@v4
               with:
-<<<<<<< HEAD
-                  ref: ${{ github.event.workflow_run.head_branch }}
-
-            # Get the Release Version from latest
-            - name: Get the Release Version from latest
-              id: get_version
-              run: echo "::set-output name=version::$(cat latest)"
-=======
                   fetch-depth: 0
                   persist-credentials: false
->>>>>>> f828a8b4
 
             # Download the digests from the artifacts
             - name: Download digests
